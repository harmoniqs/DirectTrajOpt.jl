export EqualityConstraint
export GlobalEqualityConstraint
export BoundsConstraint
export GlobalBoundsConstraint
export AllEqualConstraint
export TimeStepsAllEqualConstraint
export L1SlackConstraint
export TotalConstraint
export DurationConstraint
export SymmetryConstraint
export SymmetricControlConstraint
### 
### EqualityConstraint
###

"""
    struct EqualityConstraint

Represents a linear equality constraint.

# Fields
- `ts::AbstractArray{Int}`: the time steps at which the constraint is applied
- `js::AbstractArray{Int}`: the components of the trajectory at which the constraint is applied
- `vals::Vector{R}`: the values of the constraint
- `vardim::Int`: the dimension of a single time step of the trajectory
- `label::String`: a label for the constraint

"""
struct EqualityConstraint <: AbstractLinearConstraint
    indices::Vector{Int}
    values::Vector{Float64}
    label::String
end

"""
    EqualityConstraint(
        name::Symbol,
        ts::Vector{Int},
        val::Vector{Float64},
        traj::NamedTrajectory;
        label="equality constraint on trajectory variable [name]"
    )

Constructs equality constraint for trajectory variable in NamedTrajectory
"""
function EqualityConstraint(
    name::Symbol,
    ts::AbstractVector{Int},
    val::Vector{Float64},
    traj::NamedTrajectory;
    label="equality constraint on trajectory variable $name"
)
    @assert length(val) == traj.dims[name]
    indices = vcat([slice(t, traj.components[name], traj.dim) for t ∈ ts]...)
    values = repeat(val, length(ts))
    return EqualityConstraint(indices, values, label)
end

function EqualityConstraint(
    name::Symbol,
    ts::AbstractVector{Int},
    val::Float64,
    traj::NamedTrajectory;
    label="equality constraint on trajectory variable $name"
)
    @assert val >= 0
    return EqualityConstraint(name, ts, fill(val, traj.dims[name]), traj; label=label)
end

"""
    GlobalEqualityConstraint(
        name::Symbol,
        val::Vector{Float64},
        traj::NamedTrajectory;
        label="equality constraint on global variable [name]"
    )::EqualityConstraint

Constructs equality constraint for global variable in NamedTrajectory
"""
function GlobalEqualityConstraint(
    name::Symbol,
    val::Vector{Float64},
    traj::NamedTrajectory;
    label="equality constraint on global variable $name"
)
    @assert name ∈ traj.global_names
    @assert length(val) == traj.global_dims[name]

    indices = traj.dim * traj.T .+ traj.global_components[name]
    return EqualityConstraint(indices, val, label)
end

struct AllEqualConstraint <: AbstractLinearConstraint
    indices::Vector{Int}
    bar_index::Int
    label::String
end

function TimeStepsAllEqualConstraint(
    traj::NamedTrajectory;
    label="timesteps all equal constraint"
)
    @assert traj.timestep isa Symbol
    indices = [index(k, traj.components[traj.timestep][1], traj.dim) for k ∈ 1:traj.T-1]
    bar_index = index(traj.T, traj.components[traj.timestep][1], traj.dim)
    return AllEqualConstraint(indices, bar_index, label)
end


### 
### BoundsConstraint
###

# TODO: Refactor using `get_bounds_from_dims` from NamedTrajectories.jl

struct BoundsConstraint <: AbstractLinearConstraint
    indices::Vector{Int}
    bounds::Vector{Tuple{Float64, Float64}}
    label::String
end

function BoundsConstraint(
    name::Symbol,
    ts::AbstractVector{Int},
    bounds::Tuple{Vector{Float64}, Vector{Float64}},
    traj::NamedTrajectory;
    subcomponents=1:traj.dims[name],
    label="bounds constraint on trajectory variable $name"
)
    @assert length(bounds[1]) == length(bounds[2]) == traj.dims[name]
    @assert all(bounds[1] .<= bounds[2])

    indices = vcat([
        slice(t, traj.components[name][subcomponents], traj.dim)
            for t ∈ ts
    ]...)

    bounds = repeat(collect(zip(bounds...)), length(ts))

    return BoundsConstraint(indices, bounds, label)
end

function BoundsConstraint(
    name::Symbol,
    ts::AbstractVector{Int},
    bound::Vector{Float64},
    traj::NamedTrajectory;
    kwargs...
)
    @assert length(bound) == traj.dims[name]
    @assert all(bound .>= 0) "bound must be non-negative when only one bound is provided"

    bounds = (-bound, bound)

    return BoundsConstraint(name, ts, bounds, traj; kwargs...)
end

function BoundsConstraint(
    name::Symbol,
    ts::AbstractVector{Int},
    bound::Float64,
    traj::NamedTrajectory;
    label="bounds constraint on trajectory variable $name"
)
    @assert bound >= 0 "bound must be non-negative when only one bound is provided"

    bounds = (-fill(bound, traj.dims[name]), fill(bound, traj.dims[name]))

    return BoundsConstraint(name, ts, bounds, traj; label=label)
end

function GlobalBoundsConstraint(
    name::Symbol,
    bounds::Tuple{Vector{Float64}, Vector{Float64}},
    traj::NamedTrajectory;
    label="bounds constraint on global variable $name"
)
    @assert name ∈ traj.global_names
    @assert length(bounds[1]) == length(bounds[2]) == traj.global_dims[name]
    @assert all(bounds[1] .<= bounds[2])

    indices = traj.dim * traj.T .+ traj.global_components[name]

    bounds = collect(zip(bounds...))

    return BoundsConstraint(indices, bounds, label)
end

function GlobalBoundsConstraint(
    name::Symbol,
    bound::AbstractVector{Float64},
    traj::NamedTrajectory;
    label="bounds constraint on global variable $name"
)
    @assert name ∈ traj.global_names
    @assert length(bound) == traj.global_dims[name]
    @assert all(bound .>= 0) "bound must be non-negative when only one bound is provided"

    bounds = (-bound, bound)

    return BoundsConstraint(name, bounds, label)
end

function GlobalBoundsConstraint(
    name::Symbol,
    bound::Float64,
    traj::NamedTrajectory;
    label="bounds constraint on global variable $name"
)
    @assert name ∈ traj.global_names
    @assert bound >= 0 "bound must be non-negative when only one bound is provided"

    bounds = (-fill(bound, traj.global_dims[name]), fill(bound, traj.global_dims[name]))

    return BoundsConstraint(name, bounds, label)
end


### 
### L1SlackConstraint
###

<<<<<<< HEAD
# TODO: Doesn't work with parametric trajectory
# struct L1SlackConstraint <: AbstractLinearConstraint
#     x_indices::Vector{Int}
#     s1_indices::Vector{Int}
#     s2_indices::Vector{Int}
#     label::String
# end

# function L1SlackConstraint(
#     name::Symbol,
#     traj::NamedTrajectory;
#     indices=1:traj.dims[name],
#     ts=(name ∈ keys(traj.initial) ? 2 : 1):(name ∈ keys(traj.final) ? traj.T-1 : traj.T),
#     label="L1 slack constraint on $name[$(indices)]"
# )
#     @assert all(i ∈ 1:traj.dims[name] for i ∈ indices)

#     s1_name = Symbol("s1_$name")
#     s2_name = Symbol("s2_$name")

#     add_component!(traj, s1_name, rand(length(indices), traj.T))
#     add_component!(traj, s2_name, rand(length(indices), traj.T))

#     x_indices = stack(slice(t, traj.components[name][indices], traj.dim) for t ∈ ts)
#     s1_indices = stack(slice(t, traj.components[s1_name], traj.dim) for t ∈ ts)
#     s2_indices = stack(slice(t, traj.components[s2_name], traj.dim) for t ∈ ts)

#     return L1SlackConstraint(
#         x_indices,
#         s1_indices,
#         s2_indices,
#         label
#     )
# end
=======
struct AllEqualConstraint <: AbstractLinearConstraint
    indices::Vector{Int}
    bar_index::Int
    label::String
end

function TimeStepsAllEqualConstraint(
    traj::NamedTrajectory;
    label="timesteps all equal constraint"
)
    @assert traj.timestep isa Symbol
    indices = [index(k, traj.components[traj.timestep][1], traj.dim) for k ∈ 1:traj.T-1]
    bar_index = index(traj.T, traj.components[traj.timestep][1], traj.dim)
    return AllEqualConstraint(indices, bar_index, label)
end

struct L1SlackConstraint <: AbstractLinearConstraint
    x_indices::Vector{Int}
    s1_indices::Vector{Int}
    s2_indices::Vector{Int}
    label::String
end

function L1SlackConstraint(
    name::Symbol,
    traj::NamedTrajectory;
    indices=1:traj.dims[name],
    ts=(name ∈ keys(traj.initial) ? 2 : 1):(name ∈ keys(traj.final) ? traj.T-1 : traj.T),
    label="L1 slack constraint on $name[$(indices)]"
)
    @assert all(i ∈ 1:traj.dims[name] for i ∈ indices)

    s1_name = Symbol("s1_$name")
    s2_name = Symbol("s2_$name")

    add_component!(traj, s1_name, rand(length(indices), traj.T))
    add_component!(traj, s2_name, rand(length(indices), traj.T))

    x_indices = stack(slice(t, traj.components[name][indices], traj.dim) for t ∈ ts)
    s1_indices = stack(slice(t, traj.components[s1_name], traj.dim) for t ∈ ts)
    s2_indices = stack(slice(t, traj.components[s2_name], traj.dim) for t ∈ ts)

    return L1SlackConstraint(
        x_indices,
        s1_indices,
        s2_indices,
        label
    )
end

struct TotalConstraint <: AbstractLinearConstraint
    indices::Vector{Int}
    value::Float64
    label::String
end


function DurationConstraint(
    traj::NamedTrajectory,
    value::Float64;
    label="duration constraint of $value"
)
    @assert traj.timestep isa Symbol
    indices = [index(k, traj.components[traj.timestep][1], traj.dim) for k ∈ 1:traj.T]
    return TotalConstraint(indices, value ,label)
end


struct SymmetryConstraint <: AbstractLinearConstraint
    even_index_pairs::Vector{Tuple{Int64,Int64}}
    odd_index_pairs::Vector{Tuple{Int64,Int64}}
    label::String 
end

function SymmetricControlConstraint(
    traj::NamedTrajectory,
    name::Symbol,
    idx::Vector{Int64};
    even = true,
    label = "Symmetry Constraint on $name"
)
    even_pairs = Vector{Tuple{Int64,Int64}}()
    odd_pairs = Vector{Tuple{Int64,Int64}}()

    component_indicies = [slice(t, traj.components[name], traj.dim)[idx] for t ∈ 1:traj.T]
    if(even)
        even_pairs = vcat(even_pairs,reduce(vcat,[collect(zip(component_indicies[[idx,traj.T - idx+1]]...)) for idx in 1:traj.T ÷ 2]))
    else 
        odd_pairs = vcat(odd_pairs,reduce(vcat,[collect(zip(component_indicies[[idx,traj.T - idx+1]]...)) for idx in 1:traj.T ÷ 2]))
    end 

    if traj.timestep isa Symbol
        time_indices = [index(k, traj.components[traj.timestep][1], traj.dim) for k ∈ 1:traj.T]
        even_pairs = vcat(even_pairs,[(time_indices[idx],time_indices[traj.T + 1 - idx]) for idx ∈ 1:traj.T÷2]) 
    end 

    return SymmetryConstraint(
        even_pairs,
        odd_pairs,
        label
    )

end

@testitem "testing symmetry constraint" begin

    include("../../../test/test_utils.jl")

    G, traj = bilinear_dynamics_and_trajectory()

    integrators = [
        BilinearIntegrator(G, traj, :x, :u),
        DerivativeIntegrator(traj, :u, :du),
        DerivativeIntegrator(traj, :du, :ddu)
    ]

    J = TerminalObjective(x -> norm(x - traj.goal.x)^2, :x, traj)
    J += QuadraticRegularizer(:u, traj, 1.0) 
    J += QuadraticRegularizer(:du, traj, 1.0)
    J += MinimumTimeObjective(traj)

    prob = DirectTrajOptProblem(traj, J, integrators;)

    sym_constraint = SymmetricControlConstraint(
        prob.trajectory, 
        :u,
        [1];
        even = true
    );
    push!(prob.constraints,sym_constraint);
    
    solve!(prob; max_iter=100)
end

@testitem "testing duration constraint" begin

    include("../../../test/test_utils.jl")

    G, traj = bilinear_dynamics_and_trajectory()

    integrators = [
        BilinearIntegrator(G, traj, :x, :u),
        DerivativeIntegrator(traj, :u, :du),
        DerivativeIntegrator(traj, :du, :ddu)
    ]

    J = TerminalObjective(x -> norm(x - traj.goal.x)^2, :x, traj)
    J += QuadraticRegularizer(:u, traj, 1.0) 
    J += QuadraticRegularizer(:du, traj, 1.0)
    J += MinimumTimeObjective(traj)

    prob = DirectTrajOptProblem(traj, J, integrators;)

    dur_constraint = DurationConstraint(
        prob.trajectory,
        10.0;
    )
    push!(prob.constraints,dur_constraint);
    
    solve!(prob; max_iter=100)
end
>>>>>>> 9b6f1e75
<|MERGE_RESOLUTION|>--- conflicted
+++ resolved
@@ -220,7 +220,6 @@
 ### L1SlackConstraint
 ###
 
-<<<<<<< HEAD
 # TODO: Doesn't work with parametric trajectory
 # struct L1SlackConstraint <: AbstractLinearConstraint
 #     x_indices::Vector{Int}
@@ -255,56 +254,6 @@
 #         label
 #     )
 # end
-=======
-struct AllEqualConstraint <: AbstractLinearConstraint
-    indices::Vector{Int}
-    bar_index::Int
-    label::String
-end
-
-function TimeStepsAllEqualConstraint(
-    traj::NamedTrajectory;
-    label="timesteps all equal constraint"
-)
-    @assert traj.timestep isa Symbol
-    indices = [index(k, traj.components[traj.timestep][1], traj.dim) for k ∈ 1:traj.T-1]
-    bar_index = index(traj.T, traj.components[traj.timestep][1], traj.dim)
-    return AllEqualConstraint(indices, bar_index, label)
-end
-
-struct L1SlackConstraint <: AbstractLinearConstraint
-    x_indices::Vector{Int}
-    s1_indices::Vector{Int}
-    s2_indices::Vector{Int}
-    label::String
-end
-
-function L1SlackConstraint(
-    name::Symbol,
-    traj::NamedTrajectory;
-    indices=1:traj.dims[name],
-    ts=(name ∈ keys(traj.initial) ? 2 : 1):(name ∈ keys(traj.final) ? traj.T-1 : traj.T),
-    label="L1 slack constraint on $name[$(indices)]"
-)
-    @assert all(i ∈ 1:traj.dims[name] for i ∈ indices)
-
-    s1_name = Symbol("s1_$name")
-    s2_name = Symbol("s2_$name")
-
-    add_component!(traj, s1_name, rand(length(indices), traj.T))
-    add_component!(traj, s2_name, rand(length(indices), traj.T))
-
-    x_indices = stack(slice(t, traj.components[name][indices], traj.dim) for t ∈ ts)
-    s1_indices = stack(slice(t, traj.components[s1_name], traj.dim) for t ∈ ts)
-    s2_indices = stack(slice(t, traj.components[s2_name], traj.dim) for t ∈ ts)
-
-    return L1SlackConstraint(
-        x_indices,
-        s1_indices,
-        s2_indices,
-        label
-    )
-end
 
 struct TotalConstraint <: AbstractLinearConstraint
     indices::Vector{Int}
@@ -360,9 +309,11 @@
 
 end
 
+# =========================================================================== #
+
 @testitem "testing symmetry constraint" begin
 
-    include("../../../test/test_utils.jl")
+    include("../../test/test_utils.jl")
 
     G, traj = bilinear_dynamics_and_trajectory()
 
@@ -385,14 +336,14 @@
         [1];
         even = true
     );
-    push!(prob.constraints,sym_constraint);
+    push!(prob.constraints, sym_constraint);
     
-    solve!(prob; max_iter=100)
+    solve!(prob; max_iter=10)
 end
 
 @testitem "testing duration constraint" begin
 
-    include("../../../test/test_utils.jl")
+    include("../../test/test_utils.jl")
 
     G, traj = bilinear_dynamics_and_trajectory()
 
@@ -413,8 +364,7 @@
         prob.trajectory,
         10.0;
     )
-    push!(prob.constraints,dur_constraint);
-    
-    solve!(prob; max_iter=100)
-end
->>>>>>> 9b6f1e75
+    push!(prob.constraints, dur_constraint);
+
+    solve!(prob; max_iter=10)
+end