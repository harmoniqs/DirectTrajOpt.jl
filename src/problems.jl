--- conflicted
+++ resolved
@@ -104,8 +104,6 @@
 end
 
 
-<<<<<<< HEAD
-=======
 function Base.show(io::IO, prob::DirectTrajOptProblem)
     println(io, "DirectTrajOptProblem")
     println(io, "   timesteps            = ", prob.trajectory.T)
@@ -117,5 +115,4 @@
 
 
 
->>>>>>> f85efa12
 end