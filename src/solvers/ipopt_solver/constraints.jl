--- conflicted
+++ resolved
@@ -59,7 +59,6 @@
     end
 end
 
-<<<<<<< HEAD
 # function (con::L1SlackConstraint)(
 #     opt::Ipopt.Optimizer,
 #     vars::Vector{MOI.VariableIndex}
@@ -85,43 +84,16 @@
 #         )
 #     end
 # end
-=======
-function (con::L1SlackConstraint)(
-    opt::Ipopt.Optimizer,
-    vars::Vector{MOI.VariableIndex}
-)
-    for (x, s1, s2) in zip(con.x_indices, con.s1_indices, con.s2_indices)
-        MOI.add_constraints(
-            opt,
-            vars[s1],
-            MOI.GreaterThan(0.0)
-        )
-        MOI.add_constraints(
-            opt,
-            vars[s2],
-            MOI.GreaterThan(0.0)
-        )
-        t1 = MOI.ScalarAffineTerm(1.0, vars[s1])
-        t2 = MOI.ScalarAffineTerm(-1.0, vars[s2])
-        t3 = MOI.ScalarAffineTerm(-1.0, vars[x])
-        MOI.add_constraints(
-            opt,
-            MOI.ScalarAffineFunction([t1, t2, t3], 0.0),
-            MOI.EqualTo(0.0)
-        )
-    end
-end
 
 function (con::TotalConstraint)(
     opt::Ipopt.Optimizer,
     vars::Vector{MOI.VariableIndex}
 )
-MOI.add_constraints(
-    opt,
-    MOI.ScalarAffineFunction([MOI.ScalarAffineTerm(1.0, vars[idx]) for idx in con.indices], 0.0),
-    MOI.EqualTo(con.value)
-)
-
+    MOI.add_constraints(
+        opt,
+        MOI.ScalarAffineFunction([MOI.ScalarAffineTerm(1.0, vars[idx]) for idx in con.indices], 0.0),
+        MOI.EqualTo(con.value)
+    )
 end
 
 function (con::SymmetryConstraint)(
@@ -143,5 +115,4 @@
                     MOI.EqualTo(0.0)
                 )
     end
-end
->>>>>>> 9b6f1e75
+end