export AbstractBilinearIntegrator
export BilinearIntegrator

using ExponentialAction
using ..Integrators

<<<<<<< HEAD
abstract type AbstractBilinearIntegrator <: AbstractIntegrator end
=======
struct BilinearIntegrator{F} <: AbstractIntegrator
    G::F
    x_comps::AbstractVector{Int}
    u_comps::AbstractVector{Int}
    Δt_comp::Int
    z_dim::Int
    x_dim::Int
    u_dim::Int

    function BilinearIntegrator(
        G::F,
        traj::NamedTrajectory,
        xs::AbstractVector{Symbol},
        u::Symbol
    ) where F <: Function
        x_dim = sum(traj.dims[x] for x in xs)
        u_dim = traj.dims[u]

        @assert size(G(ones(u_dim))) == (x_dim, x_dim)

        x_comps = vcat([traj.components[x] for x in xs]...)
        u_comps = traj.components[u]
        Δt_comp = traj.components[traj.timestep][1]

        return new{F}(
            G,
            x_comps,
            u_comps,
            Δt_comp,
            traj.dim,
            x_dim,
            u_dim
        )
    end

    function BilinearIntegrator(G::Function, traj::NamedTrajectory, x::Symbol, u::Symbol)
        BilinearIntegrator(G, traj, [x], u)
    end
end

@views function (B::BilinearIntegrator)(
    δₖ::AbstractVector,
    zₖ::AbstractVector,
    zₖ₊₁::AbstractVector
)
    xₖ₊₁ = zₖ₊₁[B.x_comps]
    xₖ = zₖ[B.x_comps]
    uₖ = zₖ[B.u_comps]
    Δtₖ = zₖ[B.Δt_comp]
    δₖ[:] = xₖ₊₁ - expv(Δtₖ, B.G(uₖ), xₖ)
end
>>>>>>> 8ea59c46

@views function jacobian!(
    ∂f::AbstractMatrix,
    B!::AbstractBilinearIntegrator,
    zₖ::AbstractVector,
    zₖ₊₁::AbstractVector
)
    ForwardDiff.jacobian!(
        ∂f,
        (δ, zz) -> B!(δ, zz[1:B!.z_dim], zz[B!.z_dim+1:end]),
        zeros(B!.x_dim),
        [zₖ; zₖ₊₁]
    )
    return nothing
end

function jacobian_structure(B::AbstractBilinearIntegrator)

    z_dim = B.z_dim
    x_dim = B.x_dim
    u_dim = B.u_dim

    x_comps = B.x_comps
    u_comps = B.u_comps
    Δt_comp = B.Δt_comp

    ∂f = spzeros(x_dim, 2 * z_dim)

    # ∂xₖ₊₁f
    ∂f[:, z_dim .+ x_comps] = I(x_dim)

    # ∂xₖf
    ∂f[:, x_comps] = ones(x_dim, x_dim)

    # ∂uₖf
    ∂f[:, u_comps] = ones(x_dim, u_dim)

    # ∂Δtₖf
    ∂f[:, Δt_comp] = ones(x_dim)

    return ∂f
end


@views function hessian_of_lagrangian(
    B!::AbstractBilinearIntegrator,
    μₖ::AbstractVector,
    zₖ::AbstractVector,
    zₖ₊₁::AbstractVector
)
    return ForwardDiff.hessian(
        zz -> begin
            δ = zeros(eltype(zz), B!.x_dim)
            B!(δ, zz[1:B!.z_dim], zz[B!.z_dim+1:end])
            return μₖ'δ
        end,
        [zₖ; zₖ₊₁]
    )
end

function hessian_structure(B::AbstractBilinearIntegrator)

    x_comps = B.x_comps
    u_comps = B.u_comps
    Δt_comp = B.Δt_comp

    x_dim = B.x_dim
    u_dim = B.u_dim

    μ∂²f = spzeros(2 * B.z_dim, 2 * B.z_dim)

    # μ∂ₓₖ∂ᵤf & μ∂ᵤ∂ₓₖf
    μ∂²f[x_comps, u_comps] = ones(x_dim, u_dim)

    # μ∂ₓₖ∂Δtₖf & μ∂Δtₖ∂ₓₖf
    μ∂²f[x_comps, Δt_comp] = ones(x_dim)

    # μ∂u∂Δtₖf & μ∂Δtₖ∂uf
    μ∂²f[u_comps, Δt_comp] = ones(u_dim)

    # μ∂ᵤ²f
    μ∂²f[u_comps, u_comps] = ones(u_dim, u_dim)

    # μ∂Δt²f
    μ∂²f[Δt_comp, Δt_comp] = 1.0

    return μ∂²f
end

struct BilinearIntegrator <: AbstractBilinearIntegrator
    G::Function
    x_comps::AbstractVector{Int}
    u_comps::AbstractVector{Int}
    Δt_comp::Int
    z_dim::Int
    x_dim::Int
    u_dim::Int

    function BilinearIntegrator(
        G::Function,
        traj::NamedTrajectory,
        xs::AbstractVector{Symbol},
        u::Symbol
    )
        x_dim = sum(traj.dims[x] for x in xs)
        u_dim = traj.dims[u]

        @assert size(G(ones(u_dim))) == (x_dim, x_dim)

        x_comps = vcat([traj.components[x] for x in xs]...)
        u_comps = traj.components[u]
        Δt_comp = traj.components[traj.timestep][1]

        return new(
            G,
            x_comps,
            u_comps,
            Δt_comp,
            traj.dim,
            x_dim,
            u_dim
        )
    end

    function BilinearIntegrator(G::Function, traj::NamedTrajectory, x::Symbol, u::Symbol)
        BilinearIntegrator(G, traj, [x], u)
    end
end

@views function (B::BilinearIntegrator)(
    δₖ::AbstractVector,
    zₖ::AbstractVector,
    zₖ₊₁::AbstractVector
)
    xₖ₊₁ = zₖ₊₁[B.x_comps]
    xₖ = zₖ[B.x_comps]
    uₖ = zₖ[B.u_comps]
    Δtₖ = zₖ[B.Δt_comp]
    δₖ[:] = xₖ₊₁ - expv(Δtₖ, B.G(uₖ), xₖ)
end


@testitem "testing BilinearIntegrator" begin
    include("../../test/test_utils.jl")

    G, traj = bilinear_dynamics_and_trajectory()

    B = BilinearIntegrator(G, traj, :x, :u)

    test_integrator(B; diff=false)
end
<|MERGE_RESOLUTION|>--- conflicted
+++ resolved
@@ -4,61 +4,7 @@
 using ExponentialAction
 using ..Integrators
 
-<<<<<<< HEAD
 abstract type AbstractBilinearIntegrator <: AbstractIntegrator end
-=======
-struct BilinearIntegrator{F} <: AbstractIntegrator
-    G::F
-    x_comps::AbstractVector{Int}
-    u_comps::AbstractVector{Int}
-    Δt_comp::Int
-    z_dim::Int
-    x_dim::Int
-    u_dim::Int
-
-    function BilinearIntegrator(
-        G::F,
-        traj::NamedTrajectory,
-        xs::AbstractVector{Symbol},
-        u::Symbol
-    ) where F <: Function
-        x_dim = sum(traj.dims[x] for x in xs)
-        u_dim = traj.dims[u]
-
-        @assert size(G(ones(u_dim))) == (x_dim, x_dim)
-
-        x_comps = vcat([traj.components[x] for x in xs]...)
-        u_comps = traj.components[u]
-        Δt_comp = traj.components[traj.timestep][1]
-
-        return new{F}(
-            G,
-            x_comps,
-            u_comps,
-            Δt_comp,
-            traj.dim,
-            x_dim,
-            u_dim
-        )
-    end
-
-    function BilinearIntegrator(G::Function, traj::NamedTrajectory, x::Symbol, u::Symbol)
-        BilinearIntegrator(G, traj, [x], u)
-    end
-end
-
-@views function (B::BilinearIntegrator)(
-    δₖ::AbstractVector,
-    zₖ::AbstractVector,
-    zₖ₊₁::AbstractVector
-)
-    xₖ₊₁ = zₖ₊₁[B.x_comps]
-    xₖ = zₖ[B.x_comps]
-    uₖ = zₖ[B.u_comps]
-    Δtₖ = zₖ[B.Δt_comp]
-    δₖ[:] = xₖ₊₁ - expv(Δtₖ, B.G(uₖ), xₖ)
-end
->>>>>>> 8ea59c46
 
 @views function jacobian!(
     ∂f::AbstractMatrix,
@@ -148,21 +94,21 @@
     return μ∂²f
 end
 
-struct BilinearIntegrator <: AbstractBilinearIntegrator
-    G::Function
-    x_comps::AbstractVector{Int}
-    u_comps::AbstractVector{Int}
+struct BilinearIntegrator{F} <: AbstractBilinearIntegrator
+    G::F
+    x_comps::Vector{Int}
+    u_comps::Vector{Int}
     Δt_comp::Int
     z_dim::Int
     x_dim::Int
     u_dim::Int
 
     function BilinearIntegrator(
-        G::Function,
+        G::F,
         traj::NamedTrajectory,
         xs::AbstractVector{Symbol},
         u::Symbol
-    )
+    ) where F <: Function
         x_dim = sum(traj.dims[x] for x in xs)
         u_dim = traj.dims[u]
 
@@ -172,7 +118,7 @@
         u_comps = traj.components[u]
         Δt_comp = traj.components[traj.timestep][1]
 
-        return new(
+        return new{F}(
             G,
             x_comps,
             u_comps,
